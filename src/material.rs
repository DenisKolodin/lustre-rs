--- conflicted
+++ resolved
@@ -5,12 +5,8 @@
 use glam::Vec3;
 
 use crate::{
-<<<<<<< HEAD
     color::Color,
-    hittable::HitRecord,
-=======
     hittables::HitRecord,
->>>>>>> b47c29b7
     ray::Ray,
     scatter::{reflect, refract},
     textures::Texture,
